--- conflicted
+++ resolved
@@ -110,12 +110,8 @@
             case .useResponse(let customResponseInfo):
                 responseCallbacks.notifyOfCompletion(customResponseInfo)
 
-<<<<<<< HEAD
             case .passTo(let request):
-=======
-            case .PassTo(let request):
                 request.start()  // Necessary if we are passing to deferred original request
->>>>>>> 6536f66f
                 request.onCompletion
                     { self.responseCallbacks.notifyOfCompletion($0) }
             }
